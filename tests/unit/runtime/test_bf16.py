from types import MethodType
import torch
import deepspeed
import pytest
from deepspeed.ops.adam import FusedAdam
from tests.unit.common import DistributedTest
from op_builder import CPUAdamBuilder
from tests.unit.simple_model import SimpleModel, SimpleOptimizer, random_dataloader, LinearStackPipe, TiedLinearStackPipe
from tests.unit.util import bf16_required_version_check
from deepspeed import comm as dist
from deepspeed.runtime.pipe import schedule


class TestAdamBF16ZeroOneCycleCompatibility(DistributedTest):
    world_size = 1

    def test(self, zero_stage=2, use_cpu_offload=False):
        if not bf16_required_version_check():
            pytest.skip(
                " DeepSpeed BFloat16 tests need torch >= 1.10, NCCL >= 2.10.3, CUDA > =11.0 and HW support for BFloat16 to run correctly"
            )

        if use_cpu_offload and not deepspeed.ops.__compatible_ops__[CPUAdamBuilder.NAME]:
            pytest.skip("cpu-adam is not compatible")

        config_dict = {
            "steps_per_print": 1,
            "optimizer": {
                "type": "Adam",
                "params": {
                    "lr": 0.00015
                }
            },
            "train_micro_batch_size_per_gpu": 1,
            "scheduler": {
                "type": "OneCycle",
                "params": {
                    "cycle_first_step_size": 16000,
                    "cycle_first_stair_count": 8000,
                    "decay_step_size": 16000,
                    "cycle_min_lr": 1e-06,
                    "cycle_max_lr": 3e-05,
                    "decay_lr_rate": 1e-07,
                    "cycle_min_mom": 0.85,
                    "cycle_max_mom": 0.99,
                    "decay_mom_rate": 0.0
                }
            },
            "fp16": {
                "enabled": False
            },
            "bf16": {
                "enabled": True
            },
            "zero_optimization": {
                "stage": zero_stage,
                "cpu_offload": use_cpu_offload
            }
        }

        hidden_dim = 10
        model = SimpleModel(hidden_dim)
        model, _, _, _ = deepspeed.initialize(config=config_dict,
                                              model=model,
                                              model_parameters=model.parameters())
        data_loader = random_dataloader(model=model,
                                        total_samples=50,
                                        hidden_dim=hidden_dim,
                                        device=model.device,
                                        dtype=torch.bfloat16)
        for n, batch in enumerate(data_loader):
            loss = model(batch[0], batch[1])
            model.backward(loss)
            model.step()


class TestZeroAllowUntestedOptimizer(DistributedTest):
    world_size = 1

    def test(self, zero_stage=2, use_cpu_offload=False):
        if not bf16_required_version_check():
            pytest.skip(
                " DeepSpeed BFloat16 tests need torch >= 1.10, NCCL >= 2.10.3, CUDA > =11.0 and HW support for BFloat16 to run correctly"
            )

        if use_cpu_offload and not deepspeed.ops.__compatible_ops__[CPUAdamBuilder.NAME]:
            pytest.skip("cpu-adam is not compatible")

        config_dict = {
            "train_batch_size": 4,
            "steps_per_print": 1,
            "fp16": {
                "enabled": False,
            },
            "bf16": {
                "enabled": True
            },
            "zero_optimization": {
                "stage": zero_stage,
                "cpu_offload": use_cpu_offload
            },
            "zero_allow_untested_optimizer": False
        }

        hidden_dim = 10
        model = SimpleModel(hidden_dim)
        optimizer = SimpleOptimizer(model.parameters())
        with pytest.raises(AssertionError):
            model, optim, _, _ = deepspeed.initialize(config=config_dict,
                                                      model=model,
                                                      optimizer=optimizer,
                                                      model_parameters=model.parameters())


class TestZeroEmptyPartition(DistributedTest):
    world_size = 3

    def test(self, zero_stage=2, use_cpu_offload=False):
        if not bf16_required_version_check():
            pytest.skip(
                " DeepSpeed BFloat16 tests need torch >= 1.10, NCCL >= 2.10.3, CUDA > =11.0 and HW support for BFloat16 to run correctly"
            )

        if use_cpu_offload and not deepspeed.ops.__compatible_ops__[CPUAdamBuilder.NAME]:
            pytest.skip("cpu-adam is not compatible")

        if zero_stage == 3:
            pytest.skip("skip for now")

        config_dict = {
            "train_micro_batch_size_per_gpu": 1,
            "gradient_accumulation_steps": 1,
            "fp16": {
                "enabled": False
            },
            "bf16": {
                "enabled": True
            },
            "optimizer": {
                "type": "Adam",
                "params": {
                    "lr": 0.00015
                }
            },
            "zero_optimization": {
                "stage": zero_stage,
                "cpu_offload": use_cpu_offload,
                "reduce_bucket_size": 100,
                "allgather_bucket_size": 100
            }
        }

        hidden_dim = 1
        model = SimpleModel(hidden_dim)

        # Ensure model has 2 parameters, to cause empty partition with DP=3
        assert len(list(model.parameters())) == 2
        model, _, _, _ = deepspeed.initialize(config=config_dict,
                                              model=model,
                                              model_parameters=model.parameters())

        # Now make sure things work..
        data_loader = random_dataloader(model=model,
                                        total_samples=1,
                                        hidden_dim=hidden_dim,
                                        device=model.device,
                                        dtype=torch.bfloat16)
        for n, batch in enumerate(data_loader):
            loss = model(batch[0], batch[1])
            model.backward(loss)
            model.step()


@pytest.mark.parametrize("optimizer_constructor", [torch.optim.Adam, FusedAdam])
class TestZeroSupportedClientOptimizer(DistributedTest):
    world_size = 1

    def test(self, optimizer_constructor, zero_stage=2):
        if not bf16_required_version_check():
            pytest.skip(
                " DeepSpeed BFloat16 tests need torch >= 1.10, NCCL >= 2.10.3, CUDA > =11.0 and HW support for BFloat16 to run correctly"
            )

        config_dict = {
            "train_batch_size": 2,
            "steps_per_print": 1,
            "fp16": {
                "enabled": False
            },
            "bf16": {
                "enabled": True
            },
            "zero_optimization": {
                "stage": zero_stage
            }
        }
        hidden_dim = 10

        model = SimpleModel(hidden_dim)
        client_optimizer = optimizer_constructor(params=model.parameters())
        model, _, _, _ = deepspeed.initialize(config=config_dict,
                                              model=model,
                                              optimizer=client_optimizer)


class TestZero2ReduceScatterOff(DistributedTest):
    world_size = 2

    def test(self):
        if not bf16_required_version_check():
            pytest.skip(
                " DeepSpeed BFloat16 tests need torch >= 1.10, NCCL >= 2.10.3, CUDA > =11.0 and HW support for BFloat16 to run correctly"
            )

        config_dict = {
            "train_batch_size": 2,
            "steps_per_print": 1,
            "optimizer": {
                "type": "Adam",
                "params": {
                    "lr": 0.00015
                }
            },
            "gradient_clipping": 1.0,
            "zero_optimization": {
                "stage": 2,
                "contiguous_gradients": True,
                "allgather_bucket_size": 2000000000,
                "reduce_bucket_size": 200000000,
                "overlap_comm": False,
                "reduce_scatter": False
            },
            "fp16": {
                "enabled": False
            },
            "bf16": {
                "enabled": True
            }
        }
        hidden_dim = 10

        model = SimpleModel(hidden_dim)
        model, _, _, _ = deepspeed.initialize(config=config_dict,
                                              model=model,
                                              model_parameters=model.parameters())
        data_loader = random_dataloader(model=model,
                                        total_samples=50,
                                        hidden_dim=hidden_dim,
                                        device=model.device,
                                        dtype=torch.bfloat16)
        for n, batch in enumerate(data_loader):
            loss = model(batch[0], batch[1])
            model.backward(loss)
            model.step()


class TestZeroEmptyGrad(DistributedTest):
    world_size = 1

    def test(self, stage=2):
        if not bf16_required_version_check():
            pytest.skip(
                " DeepSpeed BFloat16 tests need torch >= 1.10, NCCL >= 2.10.3, CUDA > =11.0 and HW support for BFloat16 to run correctly"
            )

        config_dict = {
            "train_batch_size": 1,
            "steps_per_print": 1,
            "fp16": {
                "enabled": False
            },
            "bf16": {
                "enabled": True
            },
            "zero_optimization": {
                "stage": stage
            }
        }
        hidden_dim = 10

        model = SimpleModel(hidden_dim)
        optimizer = torch.optim.Adam(model.parameters())
        model, _, _, _ = deepspeed.initialize(config=config_dict,
                                              model=model,
                                              optimizer=optimizer)
        data_loader = random_dataloader(model=model,
                                        total_samples=50,
                                        hidden_dim=hidden_dim,
                                        device=model.device,
                                        dtype=torch.bfloat16)
        for n, batch in enumerate(data_loader):
            loss = model(batch[0], batch[1])
            model.backward(loss)
            model.step()


@pytest.mark.parametrize("comp_type",
                         [torch.float16,
                          torch.bfloat16,
                          torch.float],
                         ids=["fp16",
                              "bfp16",
                              "fp32"])
@pytest.mark.parametrize("comm_type",
                         [torch.float16,
                          torch.bfloat16],
                         ids=["fp16",
                              "bfp16"])
class TestZeroDtypeCocktail(DistributedTest):
    world_size = 2

    def test(self, comp_type, comm_type):
        if comp_type == torch.bfloat16 or comm_type == torch.bfloat16:
            if not bf16_required_version_check():
                pytest.skip(
                    " DeepSpeed BFloat16 tests need torch >= 1.10, NCCL >= 2.10.3, CUDA > =11.0 and HW support for BFloat16 to run correctly"
                )

        type_str = {torch.float16: "fp16", torch.bfloat16: "bfp16"}

        config_dict = {
            "train_batch_size": 2,
            "steps_per_print": 1,
            "fp16": {
                "enabled": comp_type == torch.float16
            },
            "bf16": {
                "enabled": comp_type == torch.bfloat16
            },
            "zero_optimization": {
                "stage": 2
            },
            "communication_data_type": type_str[comm_type]
        }
        hidden_dim = 10

        model = SimpleModel(hidden_dim)
        optimizer = torch.optim.Adam(model.parameters())
        model, _, _, _ = deepspeed.initialize(config=config_dict,
                                              model=model,
                                              optimizer=optimizer)
        data_loader = random_dataloader(model=model,
                                        total_samples=2,
                                        hidden_dim=hidden_dim,
                                        device=model.device,
                                        dtype=comp_type)

        def custom_reduce(tensor, dst, op=dist.ReduceOp.SUM, group=None, async_op=False):
            assert tensor.dtype == comm_type
            return orig_torch_reduce(tensor, dst, op, group, async_op)

        orig_torch_reduce = dist.reduce
        dist.reduce = custom_reduce
        for n, batch in enumerate(data_loader):
            loss = model(batch[0], batch[1])
            model.backward(loss)
            model.step()
        dist.reduce = orig_torch_reduce


class TestBF16Training(DistributedTest):

    # TODO: Use @pytest.fixture
    def set_up(self, zero_stage: int):
        config_dict = {
            "train_batch_size": 2,
            "steps_per_print": 1,
            "bf16": {
                "enabled": True
            },
            "zero_optimization": {
                "stage": zero_stage,
            },
            "communication_data_type": "fp32"
        }

        input_dim = 1
        hidden_dim = 10
        output_dim = 10
        num_layers = 4
        num_stages = 2

        pipe_model = LinearStackPipe(
            input_dim=input_dim,
            hidden_dim=hidden_dim,
            output_dim=output_dim,
            num_layers=num_layers,
            num_stages=num_stages,
        )
        optimizer = torch.optim.Adam(pipe_model.parameters())
        deepspeed_model, _, _, _ = deepspeed.initialize(
            config=config_dict,
            model=pipe_model,
            optimizer=optimizer,
        )

        self.model = deepspeed_model

<<<<<<< HEAD
    def set_up_tied_model(self):
        config_dict = {
            "train_batch_size": 2,
            "steps_per_print": 1,
            "bf16": {
                "enabled": True
            },
            "zero_optimization": {
                "stage": 1
            },
            "communication_data_type": "fp32"
        }

        input_dim = 10
        hidden_dim = 10
        output_dim = 10
        num_layers = 4
        num_stages = 2

        pipe_model = TiedLinearStackPipe(
            input_dim=input_dim,
            hidden_dim=hidden_dim,
            output_dim=output_dim,
            num_layers=num_layers,
            num_stages=num_stages,
        )

        optimizer = torch.optim.Adam(pipe_model.parameters())
        deepspeed_model, _, _, _ = deepspeed.initialize(
            config=config_dict,
            model=pipe_model,
            optimizer=optimizer,
        )
        self.data_loader = random_dataloader(model=deepspeed_model,
                                             total_samples=2,
                                             hidden_dim=hidden_dim,
                                             device=deepspeed_model.device,
                                             dtype=torch.bfloat16)

        self.tied_model = deepspeed_model
        self.tied_model.set_dataloader(self.data_loader)

    def test_parameter_type(self):
        self.set_up()
=======
    def _check_params(self):
>>>>>>> 5ee97ef1
        params = list(self.model.parameters())

        for p in params:
            assert (p.dtype == torch.bfloat16)

    def test_parameter_type(self):
        self.set_up(zero_stage=0)
        self._check_params()
        self.set_up(zero_stage=1)
        self._check_params()

    def test_communication_data_type(self):
<<<<<<< HEAD
        self.set_up()
        assert (self.model.communication_data_type == torch.float32)

    def test__exec_reduce_tied_grads(self):
        self.set_up_tied_model()
        for n, batch in enumerate(self.data_loader):
            self.tied_model.module.train()
            self.tied_model.total_loss = None
            self.tied_model._compute_loss = True

            # Do the work
            self.tied_model.timers("train_batch").start()

            sched = schedule.TrainSchedule(
                micro_batches=self.tied_model.micro_batches,
                stages=self.tied_model.num_stages,
                stage_id=self.tied_model.stage_id,
            )
            # Reserve and reset buffers.
            self.tied_model._reserve_pipe_buffers(sched.num_pipe_buffers())
            self.tied_model.fwd_outputs = []
            for step_cmds in sched:
                # For each instruction in the step
                for cmd in step_cmds:
                    if type(cmd) not in self.tied_model._INSTRUCTION_MAP:
                        raise RuntimeError(
                            f"{self.__class__.__name__} does not understand instruction {repr(cmd)}"
                        )

                    # Equivalent to: self._exec_forward_pass(buffer_id=0)
                    self.tied_model._exec_instr = MethodType(self.tied_model._INSTRUCTION_MAP[type(cmd)], self.tied_model)
                    if type(cmd) == schedule.ReduceTiedGrads:
                        # check the gradient data types before and after executing ReduceTiedGrads
                        # during the execution it is not possible to access the gradients
                        weight_group_list = self.tied_model.module.get_tied_weights_and_groups()
                        for weight, group in weight_group_list:
                            assert weight.grad.dtype == torch.bfloat16
                        self.tied_model._exec_instr(**cmd.kwargs)
                        weight_group_list = self.tied_model.module.get_tied_weights_and_groups()
                        for weight, group in weight_group_list:
                            assert weight.grad.dtype == torch.bfloat16
                    else:
                        self.tied_model._exec_instr(**cmd.kwargs)
            break
=======
        self.set_up(zero_stage=0)
        assert (self.model.communication_data_type == torch.float32)

        self.set_up(zero_stage=1)
        assert (self.model.communication_data_type == torch.float32)
>>>>>>> 5ee97ef1
<|MERGE_RESOLUTION|>--- conflicted
+++ resolved
@@ -396,7 +396,6 @@
 
         self.model = deepspeed_model
 
-<<<<<<< HEAD
     def set_up_tied_model(self):
         config_dict = {
             "train_batch_size": 2,
@@ -439,11 +438,8 @@
         self.tied_model = deepspeed_model
         self.tied_model.set_dataloader(self.data_loader)
 
-    def test_parameter_type(self):
-        self.set_up()
-=======
+
     def _check_params(self):
->>>>>>> 5ee97ef1
         params = list(self.model.parameters())
 
         for p in params:
@@ -456,8 +452,10 @@
         self._check_params()
 
     def test_communication_data_type(self):
-<<<<<<< HEAD
-        self.set_up()
+        self.set_up(zero_stage=0)
+        assert (self.model.communication_data_type == torch.float32)
+
+        self.set_up(zero_stage=1)
         assert (self.model.communication_data_type == torch.float32)
 
     def test__exec_reduce_tied_grads(self):
@@ -500,11 +498,4 @@
                             assert weight.grad.dtype == torch.bfloat16
                     else:
                         self.tied_model._exec_instr(**cmd.kwargs)
-            break
-=======
-        self.set_up(zero_stage=0)
-        assert (self.model.communication_data_type == torch.float32)
-
-        self.set_up(zero_stage=1)
-        assert (self.model.communication_data_type == torch.float32)
->>>>>>> 5ee97ef1
+            break